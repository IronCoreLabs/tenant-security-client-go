module github.com/IronCoreLabs/tenant-security-client-go

go 1.17

<<<<<<< HEAD
require google.golang.org/protobuf v1.28.0
=======
require (
	github.com/stretchr/testify v1.7.1
	google.golang.org/protobuf v1.28.0
)

require (
	github.com/davecgh/go-spew v1.1.0 // indirect
	github.com/pmezard/go-difflib v1.0.0 // indirect
	gopkg.in/yaml.v3 v3.0.0-20200313102051-9f266ea9e77c // indirect
)
>>>>>>> 0aa78a53
<|MERGE_RESOLUTION|>--- conflicted
+++ resolved
@@ -2,9 +2,6 @@
 
 go 1.17
 
-<<<<<<< HEAD
-require google.golang.org/protobuf v1.28.0
-=======
 require (
 	github.com/stretchr/testify v1.7.1
 	google.golang.org/protobuf v1.28.0
@@ -14,5 +11,4 @@
 	github.com/davecgh/go-spew v1.1.0 // indirect
 	github.com/pmezard/go-difflib v1.0.0 // indirect
 	gopkg.in/yaml.v3 v3.0.0-20200313102051-9f266ea9e77c // indirect
-)
->>>>>>> 0aa78a53
+)