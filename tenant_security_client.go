--- conflicted
+++ resolved
@@ -11,26 +11,20 @@
 }
 
 func NewTenantSecurityClient(apiKey string, tspAddress *url.URL) (*TenantSecurityClient, error) {
-<<<<<<< HEAD
 	req := newTenantSecurityRequest(apiKey, tspAddress)
-=======
-	req, err := newTenantSecurityRequest(apiKey, tspAddress)
-	if err != nil {
-		return nil, err
-	}
->>>>>>> 0aa78a53
 	client := TenantSecurityClient{tenantSecurityRequest: *req}
 	return &client, nil
 }
 
-func (r *TenantSecurityClient) Encrypt(document map[string][]byte, metadata *RequestMetadata) (*EncryptedDocument, error) {
+func (r *TenantSecurityClient) Encrypt(document map[string][]byte,
+	metadata *RequestMetadata) (*EncryptedDocument, error) {
 	wrapKeyResp, err := r.tenantSecurityRequest.wrapKey(WrapKeyRequest{*metadata})
 	if err != nil {
 		return nil, err
 	}
 	encryptedFields := make(map[string][]byte, len(document))
 	for k, v := range document {
-		encryptedFields[k], err = crypto.EncryptDocument(v, metadata.TenantId, wrapKeyResp.Dek.b)
+		encryptedFields[k], err = crypto.EncryptDocument(v, metadata.TenantID, wrapKeyResp.Dek.b)
 		if err != nil {
 			return nil, err
 		}
@@ -40,7 +34,8 @@
 
 func (r *TenantSecurityClient) Decrypt(document *EncryptedDocument, metadata *RequestMetadata) (*PlaintextDocument, error) {
 
-	unwrapKeyResp, err := r.tenantSecurityRequest.unwrapKey(UnwrapKeyRequest{Edek: document.Edek, RequestMetadata: *metadata})
+	unwrapKeyResp, err := r.tenantSecurityRequest.unwrapKey(
+		UnwrapKeyRequest{Edek: document.Edek, RequestMetadata: *metadata})
 
 	if err != nil {
 		return nil, err
