package tsc

import (
	"net/url"
)

type TenantSecurityClient struct {
	tenantSecurityRequest tenantSecurityRequest
}

func NewTenantSecurityClient(apiKey string, tspAddress *url.URL) *TenantSecurityClient {
	req := newTenantSecurityRequest(apiKey, tspAddress)
	client := TenantSecurityClient{tenantSecurityRequest: *req}
	return &client
}

func encryptDocument(document *PlaintextDocument, tenantID string, dek []byte) (map[string][]byte, error) {
	encryptedFields := make(map[string][]byte, len(*document))
	var err error
	for fieldName, fieldData := range *document {
		encryptedFields[fieldName], err = crypto.EncryptDocument(fieldData, tenantID, dek)
		if err != nil {
			return nil, err
		}
	}
	return encryptedFields, nil
}

func (r *TenantSecurityClient) Encrypt(document *PlaintextDocument, metadata *RequestMetadata) (*EncryptedDocument, error) {
	wrapKeyResp, err := r.tenantSecurityRequest.wrapKey(WrapKeyRequest{*metadata})
	if err != nil {
		return nil, err
	}
<<<<<<< HEAD
	encryptedFields, err := encryptDocument(document, metadata.TenantID, wrapKeyResp.Dek.b)
	if err != nil {
		return nil, err
	}
	return &EncryptedDocument{EncryptedFields: encryptedFields, Edek: wrapKeyResp.Edek}, nil
}

func (r *TenantSecurityClient) BatchEncrypt(documents map[string]PlaintextDocument, metadata *RequestMetadata) (*BatchEncryptedDocuments, error) {
	documentIds := make([]string, len(documents))
	i := 0
	for k := range documents {
		documentIds[i] = k
		i++
	}
	batchWrapKeyResp, err := r.tenantSecurityRequest.batchWrapKey(BatchWrapKeyRequest{documentIds, *metadata})
	if err != nil {
		return nil, err
	}
	encryptedDocuments := make(map[string]EncryptedDocument, len(batchWrapKeyResp.Keys))
	for documentID, keys := range batchWrapKeyResp.Keys {
		document := documents[documentID]
		encryptedDocument, err := encryptDocument(&document, metadata.TenantID, keys.Dek.b)
=======
	encryptedFields := make(map[string][]byte, len(document))
	for k, v := range document {
		encryptedFields[k], err = encryptDocument(v, metadata.TenantID, wrapKeyResp.Dek.b)
>>>>>>> d7a9991a
		if err != nil {
			return nil, err
		}
		encryptedDocuments[documentID] = EncryptedDocument{encryptedDocument, keys.Edek}
	}
	failures := make(map[string]TenantSecurityClientError, len(batchWrapKeyResp.Failures))
	for documentID, failure := range batchWrapKeyResp.Failures {
		failures[documentID] = failure
	}
	return &BatchEncryptedDocuments{encryptedDocuments, failures}, nil
}

func decryptDocument(document *EncryptedDocument, dek []byte) (map[string][]byte, error) {
	decryptedFields := make(map[string][]byte, len(document.EncryptedFields))
	var err error
	for k, v := range document.EncryptedFields {
		decryptedFields[k], err = crypto.DecryptDocument(v, dek)
		if err != nil {
			return nil, err
		}
	}
	return decryptedFields, nil
}

func (r *TenantSecurityClient) Decrypt(document *EncryptedDocument, metadata *RequestMetadata) (*DecryptedDocument, error) {
	unwrapKeyResp, err := r.tenantSecurityRequest.unwrapKey(UnwrapKeyRequest{Edek: document.Edek, RequestMetadata: *metadata})
	if err != nil {
		return nil, err
	}
	decryptedFields, err := decryptDocument(document, unwrapKeyResp.Dek.b)
	if err != nil {
		return nil, err
	}
	return &DecryptedDocument{decryptedFields, document.Edek}, nil
}

func (r *TenantSecurityClient) BatchDecrypt(documents map[string]EncryptedDocument, metadata *RequestMetadata) (*BatchDecryptedDocuments, error) {
	idsAndEdeks := make(map[string]Edek, len(documents))
	for documentID, document := range documents {
		idsAndEdeks[documentID] = document.Edek
	}
	batchUnwrapKeyResp, err := r.tenantSecurityRequest.batchUnwrapKey(BatchUnwrapKeyRequest{idsAndEdeks, *metadata})
	if err != nil {
		return nil, err
	}
<<<<<<< HEAD
	decryptedDocuments := make(map[string]DecryptedDocument, len(batchUnwrapKeyResp.Keys))
	for documentID, keys := range batchUnwrapKeyResp.Keys {
		document := documents[documentID]
		decryptedDocument, err := decryptDocument(&document, keys.Dek.b)
=======
	decryptedFields := make(map[string][]byte, len(document.EncryptedFields))
	for k, v := range document.EncryptedFields {
		decryptedFields[k], err = decryptDocument(v, unwrapKeyResp.Dek.b)
>>>>>>> d7a9991a
		if err != nil {
			return nil, err
		}
		decryptedDocuments[documentID] = DecryptedDocument{decryptedDocument, document.Edek}
	}
	failures := make(map[string]TenantSecurityClientError, len(batchUnwrapKeyResp.Failures))
	for documentID, failure := range batchUnwrapKeyResp.Failures {
		failures[documentID] = failure
	}
	return &BatchDecryptedDocuments{decryptedDocuments, failures}, nil
}

func (r *TenantSecurityClient) RekeyEdek(edek *Edek, newTenantID string, metadata *RequestMetadata) (*Edek, error) {
	rekeyResp, err := r.tenantSecurityRequest.rekeyEdek(RekeyRequest{*edek, newTenantID, *metadata})
	if err != nil {
		return nil, err
	}
	return &rekeyResp.Edek, nil
}

type PlaintextDocument = map[string][]byte

type EncryptedDocument struct {
	EncryptedFields map[string][]byte `json:"encryptedFields"`
	Edek            Edek              `json:"edek"`
}

type DecryptedDocument struct {
	DecryptedFields map[string][]byte
	Edek            Edek
}

type BatchEncryptedDocuments struct {
	Documents map[string]EncryptedDocument
	Failures  map[string]TenantSecurityClientError
}

type BatchDecryptedDocuments struct {
	Documents map[string]DecryptedDocument
	Failures  map[string]TenantSecurityClientError
}

//go:generate protoc --go_out=. document_header.proto<|MERGE_RESOLUTION|>--- conflicted
+++ resolved
@@ -18,7 +18,7 @@
 	encryptedFields := make(map[string][]byte, len(*document))
 	var err error
 	for fieldName, fieldData := range *document {
-		encryptedFields[fieldName], err = crypto.EncryptDocument(fieldData, tenantID, dek)
+		encryptedFields[fieldName], err = encryptDocumentBytes(fieldData, tenantID, dek)
 		if err != nil {
 			return nil, err
 		}
@@ -31,7 +31,6 @@
 	if err != nil {
 		return nil, err
 	}
-<<<<<<< HEAD
 	encryptedFields, err := encryptDocument(document, metadata.TenantID, wrapKeyResp.Dek.b)
 	if err != nil {
 		return nil, err
@@ -54,17 +53,12 @@
 	for documentID, keys := range batchWrapKeyResp.Keys {
 		document := documents[documentID]
 		encryptedDocument, err := encryptDocument(&document, metadata.TenantID, keys.Dek.b)
-=======
-	encryptedFields := make(map[string][]byte, len(document))
-	for k, v := range document {
-		encryptedFields[k], err = encryptDocument(v, metadata.TenantID, wrapKeyResp.Dek.b)
->>>>>>> d7a9991a
 		if err != nil {
 			return nil, err
 		}
 		encryptedDocuments[documentID] = EncryptedDocument{encryptedDocument, keys.Edek}
 	}
-	failures := make(map[string]TenantSecurityClientError, len(batchWrapKeyResp.Failures))
+	failures := make(map[string]Error, len(batchWrapKeyResp.Failures))
 	for documentID, failure := range batchWrapKeyResp.Failures {
 		failures[documentID] = failure
 	}
@@ -75,7 +69,7 @@
 	decryptedFields := make(map[string][]byte, len(document.EncryptedFields))
 	var err error
 	for k, v := range document.EncryptedFields {
-		decryptedFields[k], err = crypto.DecryptDocument(v, dek)
+		decryptedFields[k], err = decryptDocumentBytes(v, dek)
 		if err != nil {
 			return nil, err
 		}
@@ -104,22 +98,16 @@
 	if err != nil {
 		return nil, err
 	}
-<<<<<<< HEAD
 	decryptedDocuments := make(map[string]DecryptedDocument, len(batchUnwrapKeyResp.Keys))
 	for documentID, keys := range batchUnwrapKeyResp.Keys {
 		document := documents[documentID]
 		decryptedDocument, err := decryptDocument(&document, keys.Dek.b)
-=======
-	decryptedFields := make(map[string][]byte, len(document.EncryptedFields))
-	for k, v := range document.EncryptedFields {
-		decryptedFields[k], err = decryptDocument(v, unwrapKeyResp.Dek.b)
->>>>>>> d7a9991a
 		if err != nil {
 			return nil, err
 		}
 		decryptedDocuments[documentID] = DecryptedDocument{decryptedDocument, document.Edek}
 	}
-	failures := make(map[string]TenantSecurityClientError, len(batchUnwrapKeyResp.Failures))
+	failures := make(map[string]Error, len(batchUnwrapKeyResp.Failures))
 	for documentID, failure := range batchUnwrapKeyResp.Failures {
 		failures[documentID] = failure
 	}
@@ -148,12 +136,12 @@
 
 type BatchEncryptedDocuments struct {
 	Documents map[string]EncryptedDocument
-	Failures  map[string]TenantSecurityClientError
+	Failures  map[string]Error
 }
 
 type BatchDecryptedDocuments struct {
 	Documents map[string]DecryptedDocument
-	Failures  map[string]TenantSecurityClientError
+	Failures  map[string]Error
 }
 
 //go:generate protoc --go_out=. document_header.proto