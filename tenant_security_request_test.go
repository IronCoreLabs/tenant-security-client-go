--- conflicted
+++ resolved
@@ -39,16 +39,7 @@
 
 	r := newTenantSecurityRequest(apiKey, url)
 	reqBody := io.NopCloser(strings.NewReader(`{}`))
-<<<<<<< HEAD
-	resp, err := r.makeJSONRequest(endpoint, reqBody)
-	if err != nil {
-		t.Errorf("newRequest: %e", err)
-	}
-	defer resp.Close()
-	respBody, err := io.ReadAll(resp)
-=======
 	respBody, err := r.doRequest(endpoint, reqBody)
->>>>>>> 0aa78a53
 	if err != nil {
 		t.Errorf("read response body: %e", err)
 	}
