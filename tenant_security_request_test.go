--- conflicted
+++ resolved
@@ -1,11 +1,7 @@
 package tsc
 
 import (
-<<<<<<< HEAD
 	"context"
-	"errors"
-=======
->>>>>>> e91f1aa5
 	"fmt"
 	"io"
 	"net/http"
@@ -17,27 +13,6 @@
 	"github.com/stretchr/testify/assert"
 )
 
-<<<<<<< HEAD
-var integrationTestTSC *TenantSecurityClient
-
-// These constants assume the TSP is running with decrypted `.env.integration` from this repo.
-const (
-	gcpTenantID       = "INTEGRATION-TEST-DEV1-GCP"
-	awsTenantID       = "INTEGRATION-TEST-DEV1-AWS"
-	azureTenantID     = "INTEGRATION-TEST-DEV1-AZURE"
-	leasedKeyTenantID = awsTenantID // TODO
-)
-
-func init() {
-	apiKey := os.Getenv("API_KEY")
-	if apiKey != "" {
-		url, _ := url.Parse("http://localhost:7777/")
-		integrationTestTSC = NewTenantSecurityClient(apiKey, url, 0)
-	}
-}
-
-=======
->>>>>>> e91f1aa5
 func TestMakeJsonRequest(t *testing.T) {
 	apiKey := "fake_key"
 	endpoint := wrapEndpoint
@@ -58,122 +33,4 @@
 	respBody, err := r.doRequest(context.Background(), endpoint, reqBody)
 	assert.Nil(t, err)
 	assert.Equal(t, string(respBody), "{}")
-<<<<<<< HEAD
-}
-
-func TestEncryptBadTenant(t *testing.T) {
-	if integrationTestTSC == nil {
-		t.Skip("not doing integration tests")
-	}
-
-	document := PlaintextDocument{"foo": []byte("data")}
-	metadata := RequestMetadata{TenantID: "not-a-tenant", IclFields: IclFields{RequestingID: "foo", RequestID: "blah", SourceIP: "f", DataLabel: "sda", ObjectID: "ew"}, CustomFields: map[string]string{"f": "foo"}}
-	encryptResult, err := integrationTestTSC.Encrypt(context.Background(), document, &metadata)
-	assert.Nil(t, encryptResult)
-	assert.True(t, errors.Is(err, ErrUnknownTenantOrNoActiveKMSConfigurations))
-	assert.ErrorContains(t, err, "No configurations available for the provided tenant")
-
-}
-
-func TestEncryptDecryptRoundtrip(t *testing.T) {
-	if integrationTestTSC == nil {
-		t.Skip("not doing integration tests")
-	}
-
-	ctx := context.Background()
-	document := PlaintextDocument{"foo": []byte("data")}
-	metadata := RequestMetadata{TenantID: gcpTenantID, IclFields: IclFields{RequestingID: "foo", RequestID: "blah", SourceIP: "f", DataLabel: "sda", ObjectID: "ew"}, CustomFields: map[string]string{"f": "foo"}}
-	encryptResult, err := integrationTestTSC.Encrypt(ctx, document, &metadata)
-	assert.Nil(t, err)
-	decryptResult, err := integrationTestTSC.Decrypt(ctx, encryptResult, &metadata)
-	assert.Nil(t, err)
-	assert.Equal(t, decryptResult.DecryptedFields, document)
-}
-
-func TestBatchEncryptDecryptRoundtrip(t *testing.T) {
-	if integrationTestTSC == nil {
-		t.Skip("not doing integration tests")
-	}
-
-	ctx := context.Background()
-	documents := make(map[string]PlaintextDocument)
-	numDocs, numFields, fieldLen := 1000, 100, 10
-	for docNum := 0; docNum < numDocs; docNum++ {
-		doc := make(map[string][]byte)
-		for fieldNum := 0; fieldNum < numFields; fieldNum++ {
-			fieldName := fmt.Sprintf("field%d", fieldNum)
-			var fieldData []byte
-			for byteNum := 0; byteNum < fieldLen; byteNum++ {
-				fieldData = append(fieldData, byte(fieldNum%256))
-			}
-			doc[fieldName] = fieldData
-		}
-		docName := fmt.Sprintf("document %d", docNum)
-		documents[docName] = doc
-	}
-	metadata := RequestMetadata{TenantID: leasedKeyTenantID, IclFields: IclFields{RequestingID: "foo", RequestID: "blah", SourceIP: "f", DataLabel: "sda", ObjectID: "ew"}, CustomFields: map[string]string{"f": "foo"}}
-	batchEncryptResult, err := integrationTestTSC.BatchEncrypt(ctx, documents, &metadata)
-	assert.Nil(t, err)
-	assert.Equal(t, "map[]", fmt.Sprint(batchEncryptResult.Failures))
-	assert.Equal(t, len(batchEncryptResult.Documents), numDocs)
-	batchDecryptResult, err := integrationTestTSC.BatchDecrypt(ctx, batchEncryptResult.Documents, &metadata)
-	assert.Nil(t, err)
-	assert.Equal(t, "map[]", fmt.Sprint(batchDecryptResult.Failures))
-	assert.Equal(t, len(batchDecryptResult.Documents), numDocs)
-}
-
-func TestBatchDecryptPartialFailure(t *testing.T) {
-	if integrationTestTSC == nil {
-		t.Skip("not doing integration tests")
-	}
-
-	ctx := context.Background()
-	doc := PlaintextDocument{"foo": []byte("data")}
-	metadata := RequestMetadata{TenantID: awsTenantID, IclFields: IclFields{RequestingID: "foo", RequestID: "blah", SourceIP: "f", DataLabel: "sda", ObjectID: "ew"}, CustomFields: map[string]string{"f": "foo"}}
-	encryptedDoc, err := integrationTestTSC.Encrypt(ctx, doc, &metadata)
-	assert.Nil(t, err)
-	badEncryptedDoc := EncryptedDocument{map[string][]byte{"foo": []byte("bar")}, Base64Bytes{[]byte("edek")}}
-	encryptedDocuments := map[string]EncryptedDocument{"good": *encryptedDoc, "bad": badEncryptedDoc}
-	batchDecryptResult, err := integrationTestTSC.BatchDecrypt(ctx, encryptedDocuments, &metadata)
-	assert.Nil(t, err)
-	assert.Equal(t, len(batchDecryptResult.Documents), 1)
-	assert.Equal(t, len(batchDecryptResult.Failures), 1)
-	failure := batchDecryptResult.Failures["bad"]
-	assert.True(t, errors.Is(failure, ErrInvalidProvidedEDEK))
-	assert.ErrorContains(t, failure, "Provided EDEK didn't contain IronCore EDEKs")
-}
-
-func TestRekey(t *testing.T) {
-	if integrationTestTSC == nil {
-		t.Skip("not doing integration tests")
-	}
-
-	ctx := context.Background()
-	document := PlaintextDocument{"foo": []byte("data")}
-	metadata := RequestMetadata{TenantID: azureTenantID, IclFields: IclFields{RequestingID: "foo", RequestID: "blah", SourceIP: "f", DataLabel: "sda", ObjectID: "ew"}, CustomFields: map[string]string{"f": "foo"}}
-	encryptResult, err := integrationTestTSC.Encrypt(ctx, document, &metadata)
-	assert.Nil(t, err)
-	rekeyResult, err := integrationTestTSC.RekeyEdek(ctx, &encryptResult.Edek, gcpTenantID, &metadata)
-	assert.Nil(t, err)
-	newEncryptedDocument := EncryptedDocument{encryptResult.EncryptedFields, *rekeyResult} // contains unchanged fields and new EDEK
-	_, err = integrationTestTSC.Decrypt(ctx, &newEncryptedDocument, &metadata)             // wrong tenant ID in metadata
-	assert.ErrorContains(t, err, "The KMS config used to encrypt this DEK is no longer accessible")
-	metadata = RequestMetadata{TenantID: gcpTenantID, IclFields: IclFields{RequestingID: "foo"}}
-	decryptResult, _ := integrationTestTSC.Decrypt(ctx, &newEncryptedDocument, &metadata) // correct tenant ID in metadata
-	assert.Equal(t, decryptResult.DecryptedFields, document)
-}
-
-func TestLogSecurityEvent(t *testing.T) {
-	if integrationTestTSC == nil {
-		t.Skip("not doing integration tests")
-	}
-
-	event := AdminAddEvent
-	timestamp := int(time.Now().UnixMilli())
-	requestMetadata := RequestMetadata{TenantID: azureTenantID, IclFields: IclFields{RequestingID: "foo", RequestID: "blah", SourceIP: "f", DataLabel: "sda", ObjectID: "ew"}, CustomFields: map[string]string{"f": "foo"}}
-	eventMetadata := EventMetadata{&timestamp, requestMetadata}
-	err := integrationTestTSC.LogSecurityEvent(context.Background(), event, &eventMetadata)
-	assert.Nil(t, err)
-=======
->>>>>>> e91f1aa5
 }