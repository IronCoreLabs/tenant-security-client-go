--- conflicted
+++ resolved
@@ -75,15 +75,9 @@
 }
 
 // wrapKey requests the TSP to generate a DEK and an EDEK.
-<<<<<<< HEAD
-func (r *tenantSecurityRequest) wrapKey() (string, error) {
-	reqBody := io.NopCloser(strings.NewReader(`{"tenantId": "tenant-gcp", "iclFields": {"requestingId": "bar"}, "customFields": {}}`))
-	resp, err := r.makeJSONRequest(wrapEndpoint, reqBody)
-=======
 func (r *tenantSecurityRequest) wrapKey(request WrapKeyRequest) (*WrapKeyResponse, error) {
 	var wrapResp WrapKeyResponse
-	err := r.parseAndDoRequest(wrap_endpoint, request, &wrapResp)
->>>>>>> 0aa78a53
+	err := r.parseAndDoRequest(wrapEndpoint, request, &wrapResp)
 	if err != nil {
 		return nil, err
 	}
@@ -93,20 +87,21 @@
 // wrapKey requests the TSP to generate a DEK and an EDEK.
 func (r *tenantSecurityRequest) unwrapKey(request UnwrapKeyRequest) (*UnwrapKeyResponse, error) {
 	var unwrapResp UnwrapKeyResponse
-	err := r.parseAndDoRequest(unwrap_endpoint, request, &unwrapResp)
+	err := r.parseAndDoRequest(unwrapEndpoint, request, &unwrapResp)
 	if err != nil {
 		return nil, err
 	}
 	return &unwrapResp, nil
 }
 
-// Note: the third parameter MUST be passed by reference for this to work
-func (r *tenantSecurityRequest) parseAndDoRequest(endpoint *tspEndpoint, request interface{}, response interface{}) error {
-	requestJson, err := json.Marshal(request)
+// Note: the third parameter MUST be passed by reference for this to work.
+func (r *tenantSecurityRequest) parseAndDoRequest(endpoint *tspEndpoint, request interface{},
+	response interface{}) error {
+	requestJSON, err := json.Marshal(request)
 	if err != nil {
 		return err
 	}
-	reqBody := io.NopCloser(bytes.NewReader(requestJson))
+	reqBody := io.NopCloser(bytes.NewReader(requestJSON))
 	respBody, err := r.doRequest(endpoint, reqBody)
 	if err != nil {
 		return err
@@ -115,16 +110,10 @@
 	return json.Unmarshal(respBody, &response)
 }
 
-<<<<<<< HEAD
-// makeJSONRequest sends a JSON request body to a TSP endpoint and returns the response body. If the request can't be sent, or if
-// the server response code indicates an error, this function returns an error instead. Caller is responsible for closing the
-// response body.
-func (r *tenantSecurityRequest) makeJSONRequest(endpoint *tspEndpoint, reqBody io.ReadCloser) (io.ReadCloser, error) {
-=======
-// doRequest sends a JSON request body to a TSP endpoint and returns the response body bytes. If the request can't be sent, or if
-// the server response code indicates an error, this function returns an error instead.
+// doRequest sends a JSON request body to a TSP endpoint and returns the response body bytes.
+// If the request can't be sent, or if the server response code indicates an error, this function
+// returns an error instead.
 func (r *tenantSecurityRequest) doRequest(endpoint *tspEndpoint, reqBody io.ReadCloser) ([]byte, error) {
->>>>>>> 0aa78a53
 	// Build the request.
 	url := r.tspAddress.ResolveReference((*url.URL)(endpoint))
 	req := http.Request{
